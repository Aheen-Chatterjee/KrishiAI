import React, { useState, useEffect, createContext, useContext } from "react";
import { BrowserRouter, Routes, Route, Navigate, useNavigate, useParams, useLocation } from "react-router-dom";
import axios from "axios";
import "./App.css";

// Import UI components
import { Button } from "./components/ui/button";
import { Card, CardContent, CardDescription, CardHeader, CardTitle } from "./components/ui/card";
import { Input } from "./components/ui/input";
import { Label } from "./components/ui/label";
import { Badge } from "./components/ui/badge";
import { Tabs, TabsContent, TabsList, TabsTrigger } from "./components/ui/tabs";
import { Dialog, DialogContent, DialogDescription, DialogHeader, DialogTitle, DialogTrigger } from "./components/ui/dialog";
import { Select, SelectContent, SelectItem, SelectTrigger, SelectValue } from "./components/ui/select";
import { Textarea } from "./components/ui/textarea";
import { Avatar, AvatarFallback, AvatarImage } from "./components/ui/avatar";
import { ScrollArea } from "./components/ui/scroll-area";
import { Separator } from "./components/ui/separator";
import { toast, Toaster } from "sonner";

// Icons
import { 
  Leaf, 
  Sun, 
  Droplets, 
  Camera, 
  MessageCircle, 
  Mic,
  Plus, 
  Settings, 
  MapPin, 
  Calendar,
  Activity,
  Sprout,
  TrendingUp,
  AlertCircle,
  CheckCircle,
  Smartphone,
  Globe,
  ArrowRight,
  User,
  Home,
  Bot,
  Upload,
  ArrowLeft
} from "lucide-react";

const BACKEND_URL = process.env.REACT_APP_BACKEND_URL || "http://localhost:8000";
const API = `${BACKEND_URL}/api`;

// Context for app state
const AppContext = createContext();

<<<<<<< HEAD
// Weather will be fetched from backend
=======
// Direct OpenAI API call for chat responses
const getAIResponse = async (message, cropName, imageBase64 = null) => {
  try {
    const API_KEY = process.env.REACT_APP_OPENAI_API_KEY;
    if (!API_KEY) {
      throw new Error('OpenAI API key not configured');
    }

    const messages = [
      {
        role: 'system',
        content: 'You are FarmWise AI, an expert agricultural assistant for Kerala farmers. Provide helpful, practical advice in a friendly, conversational manner.'
      }
    ];

    const cropContext = cropName ? `The farmer is asking about their ${cropName} crop.` : '';
    const messageText = `${cropContext}\n\nFarmer's question: ${message}`;

    if (imageBase64) {
      messages.push({
        role: 'user',
        content: [
          {
            type: 'text',
            text: messageText
          },
          {
            type: 'image_url',
            image_url: {
              url: `data:image/jpeg;base64,${imageBase64}`
            }
          }
        ]
      });
    } else {
      messages.push({
        role: 'user',
        content: messageText
      });
    }

    const response = await fetch('https://api.openai.com/v1/chat/completions', {
      method: 'POST',
      headers: {
        'Content-Type': 'application/json',
        'Authorization': `Bearer ${API_KEY}`
      },
      body: JSON.stringify({
        model: 'gpt-4o',
        messages: messages,
        max_tokens: 800,
        temperature: 0.7
      })
    });

    if (response.ok) {
      const data = await response.json();
      return data.choices[0].message.content;
    } else {
      throw new Error(`OpenAI API error: ${response.status} ${response.statusText}`);
    }
  } catch (error) {
    throw new Error(`Chat service unavailable: ${error.message}`);
  }
};

// Direct OpenAI API call for agricultural advice
const getAIAdvice = async (cropName, location, weatherData, activities = []) => {
  try {
    const API_KEY = process.env.REACT_APP_OPENAI_API_KEY;
    if (!API_KEY) {
      throw new Error('OpenAI API key not configured');
    }

    const weatherContext = weatherData && !weatherData.error
      ? `Current weather: ${weatherData.weather[0].description}, Temperature: ${weatherData.main.temp}°C, Humidity: ${weatherData.main.humidity}%`
      : 'Weather data unavailable';

    const activityContext = activities.length > 0
      ? `Recent activities: ${activities.map(a => `${a.type} (${a.description})`).join(', ')}`
      : 'No recent activities logged';

    const prompt = `As an agricultural expert for Kerala, India, provide specific advice for ${cropName} cultivation.

Location: ${location.district || 'Kerala'}, ${location.taluk || ''}
${weatherContext}
${activityContext}

Please provide:
1. Current care recommendations for ${cropName}
2. Weather-based advice for Kerala climate
3. Common issues to watch for
4. Best practices for this region

Keep advice practical and focused on Kerala farming conditions.`;

    const response = await fetch('https://api.openai.com/v1/chat/completions', {
      method: 'POST',
      headers: {
        'Content-Type': 'application/json',
        'Authorization': `Bearer ${API_KEY}`
      },
      body: JSON.stringify({
        model: 'gpt-4o',
        messages: [
          {
            role: 'system',
            content: 'You are an expert agricultural advisor specializing in Kerala, India farming practices. Provide practical, actionable advice for farmers.'
          },
          {
            role: 'user',
            content: prompt
          }
        ],
        max_tokens: 1000,
        temperature: 0.7
      })
    });

    if (response.ok) {
      const data = await response.json();
      return data.choices[0].message.content;
    } else {
      throw new Error(`OpenAI API error: ${response.status} ${response.statusText}`);
    }
  } catch (error) {
    throw new Error(`AI advice service unavailable: ${error.message}`);
  }
};

// Weather data with direct WeatherAPI call using district name
const getWeatherData = async (location = 'Thiruvananthapuram, Kerala') => {
  try {
    const API_KEY = process.env.REACT_APP_WEATHERAPI_KEY;
    if (!API_KEY) {
      throw new Error('WeatherAPI key not configured');
    }

    // If location is an object, extract district
    const query = typeof location === 'object'
      ? `${location.district || 'Thiruvananthapuram'}, Kerala, India`
      : `${location}, Kerala, India`;

    const response = await fetch(
      `https://api.weatherapi.com/v1/current.json?key=${API_KEY}&q=${encodeURIComponent(query)}&aqi=no`
    );

    if (response.ok) {
      const data = await response.json();
      return {
        main: {
          temp: Math.round(data.current.temp_c),
          humidity: data.current.humidity
        },
        weather: [{
          description: data.current.condition.text.toLowerCase(),
          main: data.current.condition.text
        }],
        wind: { speed: data.current.wind_kph }
      };
    } else {
      throw new Error(`WeatherAPI error: ${response.status} ${response.statusText}`);
    }
  } catch (error) {
    return {
      error: true,
      message: `Weather service unavailable: ${error.message}`
    };
  }
};
>>>>>>> 0a03e9f6

// Landing Page Component
function LandingPage() {
  const navigate = useNavigate();
  const [language, setLanguage] = useState("english");

  return (
    <div className="min-h-screen bg-gradient-to-br from-green-50 via-white to-green-100">
      <div className="container mx-auto px-4 py-8 max-w-md">
        {/* Header */}
        <div className="text-center mb-8">
          <div className="w-20 h-20 bg-green-500 rounded-full flex items-center justify-center mx-auto mb-4 shadow-lg">
            <Leaf className="w-10 h-10 text-white" />
          </div>
          <h1 className="text-3xl font-bold text-green-800 mb-2">KrishiAI</h1>
          <p className="text-green-600 text-lg">Kerala's Intelligent Farming Assistant</p>
        </div>

        {/* Language Toggle */}
        <div className="flex justify-center mb-8">
          <div className="bg-white rounded-full p-1 shadow-md">
            <Button
              variant={language === "malayalam" ? "default" : "ghost"}
              size="sm"
              onClick={() => setLanguage("malayalam")}
              className="rounded-full"
            >
              മലയാളം
            </Button>
            <Button
              variant={language === "english" ? "default" : "ghost"}
              size="sm"
              onClick={() => setLanguage("english")}
              className="rounded-full"
            >
              English
            </Button>
          </div>
        </div>

        {/* Features */}
        <div className="space-y-4 mb-8">
          <Card className="border-green-200 shadow-sm">
            <CardContent className="p-4 flex items-center space-x-3">
              <div className="w-10 h-10 bg-green-100 rounded-full flex items-center justify-center">
                <Bot className="w-5 h-5 text-green-600" />
              </div>
              <div>
                <h3 className="font-semibold text-green-800">AI-Powered Advice</h3>
                <p className="text-sm text-green-600">Get personalized farming recommendations</p>
              </div>
            </CardContent>
          </Card>

          <Card className="border-green-200 shadow-sm">
            <CardContent className="p-4 flex items-center space-x-3">
              <div className="w-10 h-10 bg-blue-100 rounded-full flex items-center justify-center">
                <Camera className="w-5 h-5 text-blue-600" />
              </div>
              <div>
                <h3 className="font-semibold text-green-800">Crop Identification</h3>
                <p className="text-sm text-green-600">Identify crops and diseases with AI</p>
              </div>
            </CardContent>
          </Card>

          <Card className="border-green-200 shadow-sm">
            <CardContent className="p-4 flex items-center space-x-3">
              <div className="w-10 h-10 bg-orange-100 rounded-full flex items-center justify-center">
                <Sun className="w-5 h-5 text-orange-600" />
              </div>
              <div>
                <h3 className="font-semibold text-green-800">Weather Integration</h3>
                <p className="text-sm text-green-600">Real-time weather for better planning</p>
              </div>
            </CardContent>
          </Card>
        </div>

        {/* Action Buttons */}
        <div className="space-y-3">
          <Button 
            className="w-full h-12 bg-green-600 hover:bg-green-700 text-white font-semibold rounded-xl"
            onClick={() => navigate('/onboarding')}
          >
            <User className="w-5 h-5 mr-2" />
            Continue as Guest
          </Button>
          
          <Button 
            variant="outline" 
            className="w-full h-12 border-green-600 text-green-600 hover:bg-green-50 font-semibold rounded-xl"
            onClick={() => navigate('/onboarding')}
          >
            <Smartphone className="w-5 h-5 mr-2" />
            Sign up with Phone
          </Button>
        </div>

        <p className="text-center text-sm text-green-500 mt-6">
          🌾 Empowering Kerala farmers with AI • 50,000+ farmers helped
        </p>
      </div>
    </div>
  );
}

// Onboarding Component
function OnboardingFlow() {
  const navigate = useNavigate();
  const { setUser, setCrops } = useContext(AppContext);
  const [step, setStep] = useState(1);
  const [userData, setUserData] = useState({
    name: "",
    location: { district: "", taluk: "", coordinates: [] },
    selectedCrops: [],
    farm_size: "",
    irrigation_type: ""
  });

  const handleLocationPermission = () => {
    if (navigator.geolocation) {
      navigator.geolocation.getCurrentPosition(
        (position) => {
          setUserData(prev => ({
            ...prev,
            location: {
              ...prev.location,
              coordinates: [position.coords.longitude, position.coords.latitude]
            }
          }));
          toast.success("Location detected successfully!");
        },
        (error) => {
          toast.error("Please enable location access for better experience");
        }
      );
    }
  };

  const addCrop = (cropName) => {
    if (cropName && !userData.selectedCrops.includes(cropName)) {
      setUserData(prev => ({
        ...prev,
        selectedCrops: [...prev.selectedCrops, cropName]
      }));
    }
  };

  const removeCrop = (cropName) => {
    setUserData(prev => ({
      ...prev,
      selectedCrops: prev.selectedCrops.filter(crop => crop !== cropName)
    }));
  };

  const popularCrops = ["Rice", "Coconut", "Banana", "Pepper", "Cardamom", "Ginger", "Turmeric", "Rubber"];

  const handleComplete = () => {
    // Create user crops from selection
    const userCrops = userData.selectedCrops.map((cropName, index) => ({
      id: `crop-${index + 1}`,
      name: cropName,
      image_url: getCropImage(cropName),
      current_stage: getRandomStage(),
      health_status: getRandomHealth(),
      last_activity: new Date(Date.now() - Math.random() * 7 * 24 * 60 * 60 * 1000).toISOString(),
      planting_date: new Date(Date.now() - Math.random() * 180 * 24 * 60 * 60 * 1000).toISOString()
    }));

    setUser(userData);
    setCrops(userCrops);
    toast.success("Welcome to FarmAssist!");
    navigate('/dashboard');
  };

  // Helper functions for generating crop data
  const getCropImage = (cropName) => {
    const imageMap = {
      "Rice": "https://images.unsplash.com/photo-1509440159596-0249088772ff?w=300&h=200&fit=crop",
      "Coconut": "https://images.unsplash.com/photo-1601899775653-84124f2e93b7?w=300&h=200&fit=crop",
      "Banana": "https://images.unsplash.com/photo-1571771894821-ce9b6c11b08e?w=300&h=200&fit=crop",
      "Pepper": "https://images.unsplash.com/photo-1524247108137-732e0f642303?w=300&h=200&fit=crop",
      "Cardamom": "https://images.unsplash.com/photo-1596040033229-a9821ebd058e?w=300&h=200&fit=crop",
      "Ginger": "https://images.unsplash.com/photo-1615485020617-f7f9a21b4f55?w=300&h=200&fit=crop",
      "Turmeric": "https://images.unsplash.com/photo-1615485020542-11c0b37cece8?w=300&h=200&fit=crop",
      "Rubber": "https://images.unsplash.com/photo-1582718471137-c3967ffb1dc8?w=300&h=200&fit=crop"
    };
    return imageMap[cropName] || "https://images.unsplash.com/photo-1416879595882-3373a0480b5b?w=300&h=200&fit=crop";
  };

  const getRandomStage = () => {
    const stages = ["planted", "growing", "flowering", "fruiting", "mature"];
    return stages[Math.floor(Math.random() * stages.length)];
  };

  const getRandomHealth = () => {
    const statuses = ["good", "good", "good", "warning", "good"]; // Weighted towards good
    return statuses[Math.floor(Math.random() * statuses.length)];
  };

  return (
    <div className="min-h-screen bg-gradient-to-br from-green-50 to-white">
      <div className="container mx-auto px-4 py-8 max-w-md">
        {/* Progress */}
        <div className="flex justify-center mb-8">
          <div className="flex space-x-2">
            {[1, 2, 3].map((s) => (
              <div
                key={s}
                className={`w-3 h-3 rounded-full ${
                  s <= step ? 'bg-green-600' : 'bg-green-200'
                }`}
              />
            ))}
          </div>
        </div>

        {step === 1 && (
          <Card className="shadow-lg border-green-200">
            <CardHeader className="text-center">
              <CardTitle className="text-green-800">Welcome to FarmAssist!</CardTitle>
              <CardDescription>Let's set up your profile</CardDescription>
            </CardHeader>
            <CardContent className="space-y-4">
              <div>
                <Label htmlFor="name">Your Name</Label>
                <Input
                  id="name"
                  placeholder="Enter your name"
                  value={userData.name}
                  onChange={(e) => setUserData(prev => ({ ...prev, name: e.target.value }))}
                  className="mt-1"
                />
              </div>

              <div>
                <Label>Location</Label>
                <div className="grid grid-cols-2 gap-2 mt-1">
                  <Select onValueChange={(value) => setUserData(prev => ({ ...prev, location: { ...prev.location, district: value } }))}>
                    <SelectTrigger>
                      <SelectValue placeholder="District" />
                    </SelectTrigger>
                    <SelectContent>
                      <SelectItem value="thiruvananthapuram">Thiruvananthapuram</SelectItem>
                      <SelectItem value="kochi">Kochi</SelectItem>
                      <SelectItem value="thrissur">Thrissur</SelectItem>
                      <SelectItem value="kozhikode">Kozhikode</SelectItem>
                      <SelectItem value="kannur">Kannur</SelectItem>
                    </SelectContent>
                  </Select>
                  
                  <Input
                    placeholder="Taluk"
                    value={userData.location.taluk}
                    onChange={(e) => setUserData(prev => ({ 
                      ...prev, 
                      location: { ...prev.location, taluk: e.target.value } 
                    }))}
                  />
                </div>
              </div>

              <Button 
                variant="outline" 
                className="w-full" 
                onClick={handleLocationPermission}
              >
                <MapPin className="w-4 h-4 mr-2" />
                Use My Location
              </Button>

              <Button 
                className="w-full bg-green-600 hover:bg-green-700"
                onClick={() => setStep(2)}
                disabled={!userData.name}
              >
                Next <ArrowRight className="w-4 h-4 ml-2" />
              </Button>
            </CardContent>
          </Card>
        )}

        {step === 2 && (
          <Card className="shadow-lg border-green-200">
            <CardHeader className="text-center">
              <CardTitle className="text-green-800">Your Crops</CardTitle>
              <CardDescription>Select crops you're growing</CardDescription>
            </CardHeader>
            <CardContent className="space-y-4">
              <div className="grid grid-cols-2 gap-2">
                {popularCrops.map((crop) => (
                  <Button
                    key={crop}
                    variant={userData.selectedCrops.includes(crop) ? "default" : "outline"}
                    size="sm"
                    onClick={() => {
                      if (userData.selectedCrops.includes(crop)) {
                        removeCrop(crop);
                      } else {
                        addCrop(crop);
                      }
                    }}
                    className="h-12"
                  >
                    <Sprout className="w-4 h-4 mr-2" />
                    {crop}
                  </Button>
                ))}
              </div>

              {userData.selectedCrops.length > 0 && (
                <div className="space-y-2">
                  <Label>Selected Crops:</Label>
                  <div className="flex flex-wrap gap-2">
                    {userData.selectedCrops.map((crop) => (
                      <Badge 
                        key={crop} 
                        variant="secondary" 
                        className="bg-green-100 text-green-800 cursor-pointer"
                        onClick={() => removeCrop(crop)}
                      >
                        {crop} ×
                      </Badge>
                    ))}
                  </div>
                </div>
              )}

              <div className="flex space-x-2">
                <Button variant="outline" onClick={() => setStep(1)}>
                  Back
                </Button>
                <Button 
                  className="flex-1 bg-green-600 hover:bg-green-700"
                  onClick={() => setStep(3)}
                  disabled={userData.selectedCrops.length === 0}
                >
                  Next <ArrowRight className="w-4 h-4 ml-2" />
                </Button>
              </div>
            </CardContent>
          </Card>
        )}

        {step === 3 && (
          <Card className="shadow-lg border-green-200">
            <CardHeader className="text-center">
              <CardTitle className="text-green-800">Farm Details</CardTitle>
              <CardDescription>Optional - helps us provide better advice</CardDescription>
            </CardHeader>
            <CardContent className="space-y-4">
              <div>
                <Label>Farm Size</Label>
                <Select onValueChange={(value) => setUserData(prev => ({ ...prev, farm_size: value }))}>
                  <SelectTrigger className="mt-1">
                    <SelectValue placeholder="Select farm size" />
                  </SelectTrigger>
                  <SelectContent>
                    <SelectItem value="<1 acre">Less than 1 acre</SelectItem>
                    <SelectItem value="1-2 acres">1-2 acres</SelectItem>
                    <SelectItem value="2-5 acres">2-5 acres</SelectItem>
                    <SelectItem value="5+ acres">More than 5 acres</SelectItem>
                  </SelectContent>
                </Select>
              </div>

              <div>
                <Label>Irrigation Type</Label>
                <Select onValueChange={(value) => setUserData(prev => ({ ...prev, irrigation_type: value }))}>
                  <SelectTrigger className="mt-1">
                    <SelectValue placeholder="Select irrigation type" />
                  </SelectTrigger>
                  <SelectContent>
                    <SelectItem value="drip">Drip Irrigation</SelectItem>
                    <SelectItem value="sprinkler">Sprinkler</SelectItem>
                    <SelectItem value="flood">Flood Irrigation</SelectItem>
                    <SelectItem value="rain">Rain-fed</SelectItem>
                  </SelectContent>
                </Select>
              </div>

              <div className="flex space-x-2">
                <Button variant="outline" onClick={() => setStep(2)}>
                  Back
                </Button>
                <Button 
                  className="flex-1 bg-green-600 hover:bg-green-700"
                  onClick={handleComplete}
                >
                  Complete Setup
                </Button>
              </div>
            </CardContent>
          </Card>
        )}
      </div>
    </div>
  );
}

// Home Dashboard Component
function HomePage() {
  const navigate = useNavigate();
  const { user, crops } = useContext(AppContext);
  const [weather, setWeather] = useState(null);
<<<<<<< HEAD
  const [loadingWeather, setLoadingWeather] = useState(false);

  useEffect(() => {
    const fetchWeather = async (lat, lon) => {
      try {
        setLoadingWeather(true);
        const { data } = await axios.get(`${API}/weather/${lat}/${lon}`);
        setWeather(data);
      } catch (err) {
        // silent fail; UI will show fallbacks
      } finally {
        setLoadingWeather(false);
      }
    };

    // Prefer saved user coordinates
    const coords = user?.location?.coordinates;
    if (Array.isArray(coords) && coords.length === 2) {
      const lon = coords[0];
      const lat = coords[1];
      fetchWeather(lat, lon);
      return;
    }

    // Fallback to browser geolocation
    if (navigator.geolocation) {
      navigator.geolocation.getCurrentPosition(
        (position) => {
          fetchWeather(position.coords.latitude, position.coords.longitude);
        },
        () => {}
      );
    }
  }, [user]);
=======
>>>>>>> 0a03e9f6

  const getHealthColor = (status) => {
    switch (status) {
      case 'good': return 'bg-green-500';
      case 'warning': return 'bg-yellow-500';
      case 'critical': return 'bg-red-500';
      default: return 'bg-gray-500';
    }
  };

  const formatLastActivity = (dateString) => {
    const date = new Date(dateString);
    const now = new Date();
    const diffInHours = Math.floor((now - date) / (1000 * 60 * 60));
    
    if (diffInHours < 24) {
      return `${diffInHours}h ago`;
    } else {
      const diffInDays = Math.floor(diffInHours / 24);
      return `${diffInDays}d ago`;
    }
  };

  useEffect(() => {
    const fetchWeather = async () => {
      const weatherData = await getWeatherData(user?.location);
      setWeather(weatherData);
    };
    fetchWeather();
  }, [user]);

  if (!user) {
    return <Navigate to="/" />;
  }

  return (
    <div className="min-h-screen bg-gray-50">
      {/* Header */}
      <div className="bg-white shadow-sm border-b">
        <div className="container mx-auto px-4 py-4 max-w-md">
          <div className="flex items-center justify-between">
            <div>
              <h1 className="text-xl font-bold text-green-800">
                Welcome, {user.name}!
              </h1>
              <div className="flex items-center text-sm text-gray-600">
                <MapPin className="w-4 h-4 mr-1" />
                {user.location.district}, {user.location.taluk}
              </div>
            </div>
            <div className="text-right">
<<<<<<< HEAD
              <div className="text-2xl font-bold text-green-600">
                {weather ? Math.round(weather.temperature) : "--"}°C
              </div>
              <div className="text-xs text-gray-500 capitalize">
                {weather ? String(weather.weather || "").toLowerCase() : "fetching weather..."}
              </div>
=======
              {weather?.error ? (
                <div className="text-sm text-red-600">
                  Error: {weather.message}
                </div>
              ) : weather ? (
                <>
                  <div className="text-2xl font-bold text-green-600">
                    {weather.main?.temp}°C
                  </div>
                  <div className="text-xs text-gray-500 capitalize">
                    {weather.weather?.[0]?.description}
                  </div>
                </>
              ) : (
                <div className="text-sm text-gray-500">Loading weather...</div>
              )}
>>>>>>> 0a03e9f6
            </div>
          </div>
        </div>
      </div>

      {/* Weather Card */}
      <div className="container mx-auto px-4 py-4 max-w-md">
        <Card className={`${weather?.error ? 'bg-red-500' : 'bg-gradient-to-r from-blue-500 to-blue-600'} text-white border-0 shadow-lg`}>
          <CardContent className="p-4">
<<<<<<< HEAD
            <div className="flex items-center justify-between">
              <div className="flex items-center space-x-3">
                <Sun className="w-8 h-8" />
                <div>
                  <div className="text-sm opacity-90">Today's Weather</div>
                  <div className="font-semibold">
                    {weather ? Math.round(weather.temperature) : "--"}°C • {weather?.humidity ?? "--"}% humidity
=======
            {weather?.error ? (
              <div className="text-center">
                <AlertCircle className="w-8 h-8 mx-auto mb-2" />
                <div className="text-sm font-semibold">Weather Service Error</div>
                <div className="text-xs opacity-90">{weather.message}</div>
              </div>
            ) : weather ? (
              <div className="flex items-center justify-between">
                <div className="flex items-center space-x-3">
                  <Sun className="w-8 h-8" />
                  <div>
                    <div className="text-sm opacity-90">Today's Weather</div>
                    <div className="font-semibold">
                      {weather.main?.temp}°C • {weather.main?.humidity}% humidity
                    </div>
>>>>>>> 0a03e9f6
                  </div>
                </div>
                <Droplets className="w-6 h-6 opacity-75" />
              </div>
            ) : (
              <div className="text-center">
                <div className="text-sm">Loading weather data...</div>
              </div>
            )}
          </CardContent>
        </Card>
      </div>

      {/* Crops Grid */}
      <div className="container mx-auto px-4 max-w-md">
        <div className="flex items-center justify-between mb-4">
          <h2 className="text-lg font-semibold text-gray-800">Your Crops ({crops.length})</h2>
          <Button 
            size="sm" 
            className="bg-green-600 hover:bg-green-700"
            onClick={() => navigate('/add-crop')}
          >
            <Plus className="w-4 h-4 mr-1" />
            Add Crop
          </Button>
        </div>

        {crops.length === 0 ? (
          <Card className="border-green-200 text-center p-8">
            <Sprout className="w-12 h-12 text-green-400 mx-auto mb-4" />
            <h3 className="text-lg font-semibold text-gray-800 mb-2">No crops yet</h3>
            <p className="text-gray-600 mb-4">Add your first crop to get started with AI-powered farming advice</p>
            <Button 
              className="bg-green-600 hover:bg-green-700"
              onClick={() => navigate('/add-crop')}
            >
              <Plus className="w-4 h-4 mr-2" />
              Add Your First Crop
            </Button>
          </Card>
        ) : (
          <div className="grid grid-cols-2 gap-3 pb-20">
            {crops.map((crop) => (
              <Card 
                key={crop.id} 
                className="cursor-pointer hover:shadow-md transition-shadow border-green-200"
                onClick={() => navigate(`/crop/${crop.id}`)}
              >
                <CardContent className="p-0">
                  <div className="relative">
                    <img
                      src={crop.image_url}
                      alt={crop.name}
                      className="w-full h-32 object-cover rounded-t-lg"
                    />
                    <div className={`absolute top-2 right-2 w-3 h-3 rounded-full ${getHealthColor(crop.health_status)}`} />
                  </div>
                  <div className="p-3">
                    <h3 className="font-semibold text-green-800 mb-1">{crop.name}</h3>
                    <div className="text-xs text-gray-500 mb-2">
                      Stage: {crop.current_stage}
                    </div>
                    <div className="text-xs text-gray-400">
                      Last activity: {formatLastActivity(crop.last_activity)}
                    </div>
                  </div>
                </CardContent>
              </Card>
            ))}
          </div>
        )}
      </div>

      {/* Bottom Navigation */}
      <div className="fixed bottom-0 left-0 right-0 bg-white border-t border-gray-200">
        <div className="container mx-auto px-4 max-w-md">
          <div className="flex justify-around py-3">
            <Button variant="ghost" size="sm" className="flex-col h-auto py-2">
              <Home className="w-5 h-5 mb-1 text-green-600" />
              <span className="text-xs text-green-600">Home</span>
            </Button>
            <Button variant="ghost" size="sm" className="flex-col h-auto py-2">
              <MessageCircle className="w-5 h-5 mb-1 text-gray-400" />
              <span className="text-xs text-gray-400">Community</span>
            </Button>
            <Button variant="ghost" size="sm" className="flex-col h-auto py-2">
              <User className="w-5 h-5 mb-1 text-gray-400" />
              <span className="text-xs text-gray-400">Profile</span>
            </Button>
          </div>
        </div>
      </div>
    </div>
  );
}

// Crop Detail Component
function CropDetailPage() {
  const navigate = useNavigate();
  const { cropId } = useParams();
<<<<<<< HEAD
  const location = useLocation();
  const { crops, setCrops } = useContext(AppContext);

  const crop = crops.find(c => c.id === cropId);

  // Local activities state synced from crop
  const [activities, setActivities] = useState(crop?.activities || []);

  useEffect(() => {
    if (crop) {
      setActivities(crop.activities || []);
=======
  const { crops, user } = useContext(AppContext);
  const [activities, setActivities] = useState([
    {
      id: "1",
      type: "watering",
      description: "Watered the field",
      date: "2025-01-15T10:30:00Z",
      quantity: "500L",
      notes: "Morning irrigation"
    },
    {
      id: "2", 
      type: "fertilizer",
      description: "Applied organic fertilizer",
      date: "2025-01-10T08:00:00Z",
      quantity: "2kg",
      notes: "Used cow dung compost"
>>>>>>> 0a03e9f6
    }
  }, [crop]);

  // Handle new activity from navigation
  useEffect(() => {
    const newActivity = location.state?.newActivity;
    if (newActivity) {
      // Update global crops
      const updatedCrops = crops.map(c =>
        c.id === cropId
          ? { ...c, activities: [newActivity, ...(c.activities || [])] }
          : c
      );
      setCrops(updatedCrops);

      // Update local activities
      setActivities(prev => [newActivity, ...prev]);

      // Clear navigation state so it doesn’t repeat
      navigate(location.pathname, { replace: true });
    }
  }, [location.state, cropId, crops, setCrops, navigate, location.pathname]);

  const [aiAdvice, setAiAdvice] = useState("");
  const [loadingAdvice, setLoadingAdvice] = useState(false);

  const getActivityIcon = (type) => {
    switch (type) {
      case 'watering': return <Droplets className="w-4 h-4 text-blue-500" />;
      case 'fertilizer': return <Sprout className="w-4 h-4 text-green-500" />;
      case 'pesticide': return <Activity className="w-4 h-4 text-orange-500" />;
      default: return <Activity className="w-4 h-4 text-gray-500" />;
    }
  };

  const getAdvice = async () => {
    setLoadingAdvice(true);
    try {
<<<<<<< HEAD
      const response = await fetch(`${API}/ai/advice/${crop.id}`, {
        method: "POST",
      });
      if (!response.ok) throw new Error("Failed to get AI advice");
      const data = await response.json();
      setAiAdvice(data.advice || data.result || "No advice received");
    } catch (error) {
      toast.error("Failed to get AI advice");
=======
      // Use crop name instead of crop ID
      const response = await fetch(`${API}/ai/advice/${encodeURIComponent(crop.name)}`, {
        method: 'POST',
        headers: {
          'Content-Type': 'application/json',
        },
      });

      if (response.ok) {
        const data = await response.json();
        setAiAdvice(data.advice);
      } else {
        throw new Error(`Backend API error: ${response.status} ${response.statusText}`);
      }
    } catch (error) {
      setAiAdvice(`Error getting AI advice: ${error.message}`);
>>>>>>> 0a03e9f6
    } finally {
      setLoadingAdvice(false);
    }
  };

  useEffect(() => {
    if (crop) {
      getAdvice();
    }
  }, [crop]);

  if (!crop) {
    return (
      <div className="min-h-screen bg-gray-50 flex items-center justify-center">
        <div className="text-center">
          <h2 className="text-xl font-semibold text-gray-800 mb-2">Crop not found</h2>
          <Button onClick={() => navigate('/dashboard')}>
            <ArrowLeft className="w-4 h-4 mr-2" />
            Back to Dashboard
          </Button>
        </div>
      </div>
    );
  }

  return (
    <div className="min-h-screen bg-gray-50">
      {/* Header */}
      <div className="bg-white shadow-sm border-b">
        <div className="container mx-auto px-4 py-4 max-w-md">
          <div className="flex items-center space-x-4">
            <Button variant="ghost" size="sm" onClick={() => navigate('/dashboard')}>
              <ArrowLeft className="w-5 h-5" />
            </Button>
            <h1 className="text-xl font-bold text-green-800">{crop.name}</h1>
            <div className="ml-auto">
              <Button variant="ghost" size="sm">
                <Settings className="w-5 h-5" />
              </Button>
            </div>
          </div>
        </div>
      </div>

      <div className="container mx-auto px-4 py-4 max-w-md space-y-4 pb-24">
        {/* Crop Image */}
        <Card className="border-green-200">
          <CardContent className="p-0">
            <div className="relative">
              <img
                src={crop.image_url}
                alt={crop.name}
                className="w-full h-48 object-cover rounded-lg"
              />
              <Button 
                size="sm" 
                className="absolute bottom-2 right-2 bg-black/50 hover:bg-black/70"
                onClick={() => navigate(`/crop/${crop.id}/camera`)}
              >
                <Camera className="w-4 h-4 mr-1" />
                Update Photo
              </Button>
              <Badge 
                className={`absolute top-2 left-2 ${
                  crop.health_status === 'good' ? 'bg-green-500' : 
                  crop.health_status === 'warning' ? 'bg-yellow-500' : 'bg-red-500'
                }`}
              >
                {crop.health_status === 'good' ? 'Healthy' : 
                 crop.health_status === 'warning' ? 'Needs Attention' : 'Critical'}
              </Badge>
            </div>
          </CardContent>
        </Card>

        {/* AI Advice */}
        <Card className="border-green-200">
          <CardHeader className="pb-3">
            <div className="flex items-center justify-between">
              <CardTitle className="text-lg text-green-800">AI Advisory</CardTitle>
              <Bot className="w-5 h-5 text-green-600" />
            </div>
          </CardHeader>
          <CardContent>
            {loadingAdvice ? (
              <div className="flex items-center space-x-2 text-gray-500">
                <div className="animate-spin w-4 h-4 border-2 border-green-500 border-t-transparent rounded-full"></div>
                <span>Generating personalized advice...</span>
              </div>
            ) : (
              <div className="space-y-3">
                <div className="text-sm text-gray-700 whitespace-pre-line">
                  {aiAdvice}
                </div>
                <Badge variant="secondary" className="text-xs">
                  Powered by AI • Updated just now
                </Badge>
              </div>
            )}
          </CardContent>
        </Card>

        {/* Recent Activities */}
        <Card className="border-green-200">
          <CardHeader className="pb-3">
            <div className="flex items-center justify-between">
              <CardTitle className="text-lg text-green-800">Recent Activities</CardTitle>
              <Button 
                size="sm" 
                variant="outline"
                onClick={() => navigate(`/crop/${crop.id}/activities`)}
              >
                View All
              </Button>
            </div>
          </CardHeader>
          <CardContent>
            {activities.length === 0 ? (
              <div className="text-sm text-gray-500 italic">No activities yet.</div>
            ) : (
              <div className="space-y-3">
                {activities.slice(0, 3).map((activity) => (
                  <div key={activity.id} className="flex items-start space-x-3 p-2 rounded-lg bg-gray-50">
                    {getActivityIcon(activity.type)}
                    <div className="flex-1 min-w-0">
                      <div className="text-sm font-medium text-gray-800">
                        {activity.description}
                      </div>
                      <div className="text-xs text-gray-500 flex items-center space-x-3">
                        <span>{new Date(activity.date).toLocaleDateString()}</span>
                        {activity.quantity && <span>• {activity.quantity}</span>}
                      </div>
                      {activity.image_url && (
                        <div className="mt-2">
                          <img
                            src={activity.image_url}
                            alt={activity.description}
                            className="w-full h-40 object-cover rounded-md border"
                          />
                        </div>
                      )}
                      {activity.notes && (
                        <div className="text-xs text-gray-600 mt-1">
                          {activity.notes}
                        </div>
                      )}
                    </div>
                  </div>
                ))}
              </div>
            )}
          </CardContent>
        </Card>

        {/* Action Button */}
        <Button 
          className="w-full h-12 bg-green-600 hover:bg-green-700 rounded-xl"
          onClick={() => navigate(`/crop/${crop.id}/add-activity`)}
        >
          <Plus className="w-5 h-5 mr-2" />
          Log New Activity
        </Button>
      </div>
      
      {/* Fixed Bottom Chat Button */}
      <div className="fixed bottom-4 left-4 right-4 max-w-md mx-auto">
        <Button 
          className="w-full h-12 bg-blue-600 hover:bg-blue-700 rounded-full shadow-lg"
          onClick={() => navigate(`/crop/${crop.id}/chat`)}
        >
          <MessageCircle className="w-5 h-5 mr-2" />
          Get AI Help
        </Button>
      </div>
    </div>
  );
}

// Chat Interface Component
function ChatInterface() {
  const navigate = useNavigate();
  const { cropId } = useParams();
  const { crops } = useContext(AppContext);
  const [messages, setMessages] = useState([]);
  const [inputMessage, setInputMessage] = useState("");
  const [isLoading, setIsLoading] = useState(false);
  const [selectedImage, setSelectedImage] = useState(null);
  const [previewUrl, setPreviewUrl] = useState(null);
  const [isRecording, setIsRecording] = useState(false);
  const [mediaRecorder, setMediaRecorder] = useState(null);

  const crop = crops.find(c => c.id === cropId);

  useEffect(() => {
    // Initialize chat with welcome message
    setMessages([{
      id: "1",
      text: `Hello! I'm your AI farming assistant. I can help you with questions about your ${crop?.name || 'crops'}. What would you like to know?`,
      isBot: true,
      timestamp: new Date()
    }]);
  }, [crop]);

  const handleImageSelect = (event) => {
    const file = event.target.files[0];
    if (file && file.type.startsWith('image/')) {
      setSelectedImage(file);
      const url = URL.createObjectURL(file);
      setPreviewUrl(url);
    }
  };

  const removeImage = () => {
    setSelectedImage(null);
    setPreviewUrl(null);
  };

  const startRecording = async () => {
    try {
      if (!navigator.mediaDevices || !window.MediaRecorder) {
        toast.error("Error: Recording not supported in this browser");
        return;
      }
      const stream = await navigator.mediaDevices.getUserMedia({ audio: true });
      const recorder = new MediaRecorder(stream, { mimeType: 'audio/webm' });
      const chunks = [];
      recorder.ondataavailable = (e) => { if (e.data.size > 0) chunks.push(e.data); };
      recorder.onstop = async () => {
        try {
          const blob = new Blob(chunks, { type: 'audio/webm' });
          const formData = new FormData();
          formData.append('file', blob, 'recording.webm');
          const res = await fetch(`${API}/ai/transcribe`, { method: 'POST', body: formData });
          if (!res.ok) throw new Error(`Transcription API error: ${res.status} ${res.statusText}`);
          const { text } = await res.json();
          if (text) {
            setInputMessage(text);
            toast.success('Transcribed voice to text successfully');
          } else {
            toast.error('Error: No text returned from transcription service');
          }
        } catch (err) {
          console.error(err);
          toast.error(`Error: ${err.message}`);
        } finally {
          stream.getTracks().forEach(t => t.stop());
        }
      };
      recorder.start();
      setMediaRecorder(recorder);
      setIsRecording(true);
    } catch (err) {
      console.error(err);
      toast.error(`Error: ${err.message}`);
    }
  };

  const stopRecording = () => {
    if (mediaRecorder && mediaRecorder.state !== 'inactive') {
      mediaRecorder.stop();
    }
    setIsRecording(false);
  };

  const sendMessage = async () => {
    if (!inputMessage.trim() && !selectedImage) return;

    const userMessage = {
      id: Date.now().toString(),
      text: inputMessage,
      isBot: false,
      timestamp: new Date(),
      image: selectedImage ? previewUrl : null
    };

    setMessages(prev => [...prev, userMessage]);
    setInputMessage("");
    setIsLoading(true);

    try {
      let imageBase64 = null;
      if (selectedImage) {
        const reader = new FileReader();
        imageBase64 = await new Promise((resolve) => {
          reader.onload = () => resolve(reader.result.split(',')[1]);
          reader.readAsDataURL(selectedImage);
        });
      }

      // Use backend for chat to avoid CORS issues
      const response = await fetch(`${API}/ai/chat`, {
        method: 'POST',
        headers: {
          'Content-Type': 'application/json',
        },
        body: JSON.stringify({
          message: inputMessage,
          crop_id: cropId,
          image_base64: imageBase64
        }),
      });

      if (response.ok) {
        const data = await response.json();
        const botResponse = {
          id: (Date.now() + 1).toString(),
          text: data.response,
          isBot: true,
          timestamp: new Date()
        };
        setMessages(prev => [...prev, botResponse]);
      } else {
        throw new Error(`Chat API error: ${response.status} ${response.statusText}`);
      }

    } catch (error) {
      console.error('Chat error:', error);
      const botResponse = {
        id: (Date.now() + 1).toString(),
        text: `Error: ${error.message}`,
        isBot: true,
        timestamp: new Date()
      };
      setMessages(prev => [...prev, botResponse]);
    } finally {
      setIsLoading(false);
      setSelectedImage(null);
      setPreviewUrl(null);
    }
  };

  return (
    <div className="min-h-screen bg-gray-50 flex flex-col">
      {/* Header */}
      <div className="bg-white shadow-sm border-b">
        <div className="container mx-auto px-4 py-4 max-w-md">
          <div className="flex items-center space-x-4">
            <Button variant="ghost" size="sm" onClick={() => navigate(`/crop/${cropId}`)}>
              <ArrowLeft className="w-5 h-5" />
            </Button>
            <div className="flex items-center space-x-2">
              <div className="w-8 h-8 bg-blue-500 rounded-full flex items-center justify-center">
                <Bot className="w-4 h-4 text-white" />
              </div>
              <div>
                <h1 className="text-lg font-semibold text-gray-800">AI Assistant</h1>
                <div className="text-sm text-green-600">
                  {crop ? `Helping with ${crop.name}` : 'General Farming Help'}
                </div>
              </div>
            </div>
          </div>
        </div>
      </div>

      {/* Chat Messages */}
      <ScrollArea className="flex-1 container mx-auto px-4 py-4 max-w-md">
        <div className="space-y-4">
          {messages.map((message) => (
            <div
              key={message.id}
              className={`flex ${message.isBot ? 'justify-start' : 'justify-end'}`}
            >
              <div
                className={`max-w-[80%] rounded-lg p-3 ${
                  message.isBot
                    ? 'bg-white border border-gray-200'
                    : 'bg-green-600 text-white'
                }`}
              >
                {message.image && (
                  <div className="mb-2">
                    <img
                      src={message.image}
                      alt="Uploaded"
                      className="w-32 h-32 object-cover rounded-lg"
                    />
                  </div>
                )}
                <div className="text-sm">{message.text}</div>
                <div
                  className={`text-xs mt-1 ${
                    message.isBot ? 'text-gray-500' : 'text-green-100'
                  }`}
                >
                  {message.timestamp.toLocaleTimeString([], {
                    hour: '2-digit',
                    minute: '2-digit'
                  })}
                </div>
              </div>
            </div>
          ))}
          
          {isLoading && (
            <div className="flex justify-start">
              <div className="bg-white border border-gray-200 rounded-lg p-3">
                <div className="flex space-x-1">
                  <div className="w-2 h-2 bg-gray-400 rounded-full animate-bounce"></div>
                  <div className="w-2 h-2 bg-gray-400 rounded-full animate-bounce" style={{animationDelay: '0.1s'}}></div>
                  <div className="w-2 h-2 bg-gray-400 rounded-full animate-bounce" style={{animationDelay: '0.2s'}}></div>
                </div>
              </div>
            </div>
          )}
        </div>
      </ScrollArea>

      {/* Image Preview */}
      {previewUrl && (
        <div className="bg-white border-t p-4">
          <div className="container mx-auto max-w-md">
            <div className="flex items-center space-x-2">
              <img
                src={previewUrl}
                alt="Preview"
                className="w-16 h-16 object-cover rounded-lg"
              />
              <div className="flex-1">
                <p className="text-sm text-gray-600">Image ready to send</p>
                <p className="text-xs text-gray-500">Tap send to include with your message</p>
              </div>
              <Button
                size="sm"
                variant="outline"
                onClick={removeImage}
              >
                Remove
              </Button>
            </div>
          </div>
        </div>
      )}

      {/* Input */}
      <div className="bg-white border-t p-4">
        <div className="container mx-auto max-w-md">
          <div className="flex space-x-2">
            <input
              type="file"
              accept="image/*"
              onChange={handleImageSelect}
              className="hidden"
              id="chat-image-upload"
            />
            <Button variant="outline" size="sm" className="flex-shrink-0" asChild>
              <label htmlFor="chat-image-upload" className="cursor-pointer">
                <Camera className="w-4 h-4" />
              </label>
            </Button>
            <Input
              placeholder="Ask about your crops..."
              value={inputMessage}
              onChange={(e) => setInputMessage(e.target.value)}
              onKeyPress={(e) => e.key === 'Enter' && sendMessage()}
              className="flex-1"
            />
            <Button
              type="button"
              variant={isRecording ? 'destructive' : 'outline'}
              size="sm"
              onClick={isRecording ? stopRecording : startRecording}
              disabled={isLoading}
            >
              <Mic className={`w-4 h-4 ${isRecording ? 'animate-pulse' : ''}`} />
            </Button>
            <Button 
              size="sm" 
              onClick={sendMessage}
              disabled={(!inputMessage.trim() && !selectedImage) || isLoading}
              className="bg-green-600 hover:bg-green-700"
            >
              Send
            </Button>
          </div>
        </div>
      </div>
    </div>
  );
}

// Camera Page Component
function CameraPage() {
  const navigate = useNavigate();
  const { cropId } = useParams();
  const { crops, setCrops } = useContext(AppContext);
  const [selectedImage, setSelectedImage] = useState(null);
  const [previewUrl, setPreviewUrl] = useState(null);
  const [isUploading, setIsUploading] = useState(false);
  const [cropIdentification, setCropIdentification] = useState(null);

  const crop = crops.find(c => c.id === cropId);

  const handleImageSelect = (event) => {
    const file = event.target.files[0];
    if (file && file.type.startsWith('image/')) {
      setSelectedImage(file);
      const url = URL.createObjectURL(file);
      setPreviewUrl(url);
    }
  };

  const handleUpload = async () => {
    if (!selectedImage) return;

    setIsUploading(true);
    try {
      const formData = new FormData();
      formData.append('file', selectedImage);

      const response = await fetch(`${API}/upload-and-identify-crop`, {
        method: 'POST',
        body: formData,
      });

      if (response.ok) {
        const result = await response.json();
        setCropIdentification(result.crop_identification);

        // Update crop with new image
        if (crop) {
          const updatedCrops = crops.map(c =>
            c.id === cropId ? { ...c, image_url: result.image_url } : c
          );
          setCrops(updatedCrops);
        }

        toast.success("Image uploaded successfully!");
      } else {
        throw new Error(`Upload API error: ${response.status} ${response.statusText}`);
      }
    } catch (error) {
      console.error('Upload error:', error);
      setCropIdentification(`Error: ${error.message}`);
      toast.error(`Error: ${error.message}`);
    } finally {
      setIsUploading(false);
    }
  };

  const handleRetake = () => {
    setSelectedImage(null);
    setPreviewUrl(null);
    setCropIdentification(null);
  };

  return (
    <div className="min-h-screen bg-gray-50">
      {/* Header */}
      <div className="bg-white shadow-sm border-b">
        <div className="container mx-auto px-4 py-4 max-w-md">
          <div className="flex items-center space-x-4">
            <Button variant="ghost" size="sm" onClick={() => navigate(`/crop/${cropId}`)}>
              <ArrowLeft className="w-5 h-5" />
            </Button>
            <h1 className="text-xl font-bold text-green-800">Update Photo</h1>
          </div>
        </div>
      </div>

      <div className="container mx-auto px-4 py-4 max-w-md space-y-4">
        {/* Current Crop Info */}
        {crop && (
          <Card className="border-green-200">
            <CardContent className="p-4">
              <div className="flex items-center space-x-3">
                <img
                  src={crop.image_url}
                  alt={crop.name}
                  className="w-16 h-16 object-cover rounded-lg"
                />
                <div>
                  <h3 className="font-semibold text-green-800">{crop.name}</h3>
                  <p className="text-sm text-gray-600">Current photo</p>
                </div>
              </div>
            </CardContent>
          </Card>
        )}

        {/* Image Upload Area */}
        <Card className="border-green-200">
          <CardContent className="p-4">
            {!selectedImage ? (
              <div className="text-center">
                <div className="w-24 h-24 mx-auto mb-4 bg-green-100 rounded-full flex items-center justify-center">
                  <Camera className="w-8 h-8 text-green-600" />
                </div>
                <h3 className="font-semibold text-green-800 mb-2">Take a New Photo</h3>
                <p className="text-sm text-gray-600 mb-4">
                  Upload a clear photo of your crop for better identification
                </p>
                <input
                  type="file"
                  accept="image/*"
                  onChange={handleImageSelect}
                  className="hidden"
                  id="image-upload"
                />
                <Button asChild>
                  <label htmlFor="image-upload" className="cursor-pointer">
                    <Camera className="w-4 h-4 mr-2" />
                    Choose Photo
                  </label>
                </Button>
              </div>
            ) : (
              <div className="space-y-4">
                {/* Image Preview */}
                <div className="relative">
                  <img
                    src={previewUrl}
                    alt="Preview"
                    className="w-full h-48 object-cover rounded-lg"
                  />
                  <Button
                    size="sm"
                    variant="outline"
                    className="absolute top-2 right-2 bg-white/80 hover:bg-white"
                    onClick={handleRetake}
                  >
                    <Camera className="w-4 h-4 mr-1" />
                    Retake
                  </Button>
                </div>

                {/* Upload Button */}
                <Button
                  onClick={handleUpload}
                  disabled={isUploading}
                  className="w-full bg-green-600 hover:bg-green-700"
                >
                  {isUploading ? (
                    <>
                      <div className="loading-spinner w-4 h-4 mr-2" />
                      Uploading...
                    </>
                  ) : (
                    <>
                      <Upload className="w-4 h-4 mr-2" />
                      Upload Photo
                    </>
                  )}
                </Button>
              </div>
            )}
          </CardContent>
        </Card>

        {/* Crop Identification Result */}
        {cropIdentification && (
          <Card className="border-blue-200 bg-blue-50">
            <CardContent className="p-4">
              <div className="flex items-start space-x-3">
                <div className="w-8 h-8 bg-blue-100 rounded-full flex items-center justify-center flex-shrink-0">
                  <Bot className="w-4 h-4 text-blue-600" />
                </div>
                <div>
                  <h3 className="font-semibold text-blue-800 mb-2">AI Crop Identification</h3>
                  <p className="text-sm text-blue-700">{cropIdentification}</p>
                </div>
              </div>
            </CardContent>
          </Card>
        )}

        {/* Action Buttons */}
        {selectedImage && (
          <div className="flex space-x-2">
            <Button
              variant="outline"
              onClick={handleRetake}
              className="flex-1"
            >
              Cancel
            </Button>
            <Button
              onClick={() => navigate(`/crop/${cropId}`)}
              className="flex-1 bg-green-600 hover:bg-green-700"
            >
              Done
            </Button>
          </div>
        )}
      </div>
    </div>
  );
}

// Add Activity Page Component
function AddActivityPage() {
  const navigate = useNavigate();
  const { cropId } = useParams();
  const { crops } = useContext(AppContext);
  const crop = crops.find(c => c.id === cropId);

  const [type, setType] = useState("watering");
  const [description, setDescription] = useState("");
  const [quantity, setQuantity] = useState("");
  const [notes, setNotes] = useState("");
  const [selectedImage, setSelectedImage] = useState(null);
  const [previewUrl, setPreviewUrl] = useState(null);
  const [imageUrl, setImageUrl] = useState(null);
  const [isSubmitting, setIsSubmitting] = useState(false);

  const handleImageSelect = (event) => {
    const file = event.target.files[0];
    if (file && file.type.startsWith('image/')) {
      setSelectedImage(file);
      setPreviewUrl(URL.createObjectURL(file));
    }
  };

  const uploadImageIfNeeded = async () => {
    if (!selectedImage) return null;
    const formData = new FormData();
    formData.append('file', selectedImage);
    const resp = await fetch(`${API}/upload-image`, { method: 'POST', body: formData });
    if (!resp.ok) throw new Error('Image upload failed');
    const data = await resp.json();
    return data.image_url; // backend returns relative path like /uploads/...
  };

  const handleSubmit = async (e) => {
    e.preventDefault();
    if (!description.trim()) {
      toast.error('Please enter a description');
      return;
    }
    setIsSubmitting(true);
    try {
      let uploadedUrl = imageUrl;
      if (!uploadedUrl && selectedImage) {
        uploadedUrl = await uploadImageIfNeeded();
        setImageUrl(uploadedUrl);
      }

      const newActivity = {
        id: Math.random().toString(36).slice(2),
        type,
        description: description.trim(),
        date: new Date().toISOString(),
        quantity: quantity || undefined,
        notes: notes || undefined,
        image_url: uploadedUrl || undefined
      };

      // Navigate back to crop detail with the new activity in state
      navigate(`/crop/${cropId}`, { state: { newActivity } });
      toast.success('Activity logged');
    } catch (err) {
      toast.error('Failed to save activity');
    } finally {
      setIsSubmitting(false);
    }
  };

  return (
    <div className="min-h-screen bg-gray-50">
      <div className="bg-white shadow-sm border-b">
        <div className="container mx-auto px-4 py-4 max-w-md">
          <div className="flex items-center space-x-4">
            <Button variant="ghost" size="sm" onClick={() => navigate(`/crop/${cropId}`)}>
              <ArrowLeft className="w-5 h-5" />
            </Button>
            <h1 className="text-xl font-bold text-green-800">Log Activity</h1>
          </div>
        </div>
      </div>

      <div className="container mx-auto px-4 py-4 max-w-md space-y-4">
        {crop && (
          <Card className="border-green-200">
            <CardContent className="p-4">
              <div className="flex items-center space-x-3">
                <img src={crop.image_url} alt={crop.name} className="w-12 h-12 object-cover rounded" />
                <div>
                  <div className="font-semibold text-green-800">{crop.name}</div>
                  <div className="text-xs text-gray-500">Add a new activity</div>
                </div>
              </div>
            </CardContent>
          </Card>
        )}

        <Card className="border-green-200">
          <CardContent className="p-4">
            <form onSubmit={handleSubmit} className="space-y-4">
              <div>
                <Label>Type</Label>
                <Select value={type} onValueChange={setType}>
                  <SelectTrigger className="mt-1">
                    <SelectValue placeholder="Select activity type" />
                  </SelectTrigger>
                  <SelectContent>
                    <SelectItem value="watering">Watering</SelectItem>
                    <SelectItem value="fertilizer">Fertilizer</SelectItem>
                    <SelectItem value="pesticide">Pesticide</SelectItem>
                    <SelectItem value="harvesting">Harvesting</SelectItem>
                    <SelectItem value="planting">Planting</SelectItem>
                    <SelectItem value="observation">Observation</SelectItem>
                  </SelectContent>
                </Select>
              </div>

              <div>
                <Label>Description</Label>
                <Input value={description} onChange={(e) => setDescription(e.target.value)} placeholder="What did you do?" className="mt-1" />
              </div>

              <div className="grid grid-cols-2 gap-3">
                <div>
                  <Label>Quantity (optional)</Label>
                  <Input value={quantity} onChange={(e) => setQuantity(e.target.value)} placeholder="e.g., 500L, 2kg" className="mt-1" />
                </div>
                <div>
                  <Label>Notes (optional)</Label>
                  <Input value={notes} onChange={(e) => setNotes(e.target.value)} placeholder="extra details" className="mt-1" />
                </div>
              </div>

              <div>
                <Label>Photo (optional)</Label>
                {!selectedImage ? (
                  <div className="mt-2">
                    <input id="activity-image" type="file" accept="image/*" onChange={handleImageSelect} className="hidden" />
                    <Button asChild variant="outline">
                      <label htmlFor="activity-image" className="cursor-pointer">Choose Image</label>
                    </Button>
                  </div>
                ) : (
                  <div className="mt-2 space-y-2">
                    <img src={previewUrl} alt="Preview" className="w-full h-40 object-cover rounded" />
                    <div className="flex space-x-2">
                      <Button type="button" variant="outline" onClick={() => { setSelectedImage(null); setPreviewUrl(null); setImageUrl(null); }}>Remove</Button>
                      <Button type="button" variant="secondary" onClick={async () => { try { const url = await uploadImageIfNeeded(); setImageUrl(url); toast.success('Image uploaded'); } catch { toast.error('Upload failed'); } }}>Upload Image</Button>
                    </div>
                    {imageUrl && <div className="text-xs text-gray-500">Uploaded</div>}
                  </div>
                )}
              </div>

              <Button type="submit" className="w-full bg-green-600 hover:bg-green-700" disabled={isSubmitting}>
                {isSubmitting ? 'Saving...' : 'Save Activity'}
              </Button>
            </form>
          </CardContent>
        </Card>
      </div>
    </div>
  );
}

// Main App Component with Router
function App() {
  const [user, setUser] = useState(null);
  const [crops, setCrops] = useState([]);

  const contextValue = {
    user,
    setUser,
    crops,
    setCrops
  };

  return (
    <AppContext.Provider value={contextValue}>
      <div className="App font-inter">
        <Toaster position="top-center" richColors />
        <BrowserRouter>
          <Routes>
            <Route path="/" element={<LandingPage />} />
            <Route path="/onboarding" element={<OnboardingFlow />} />
            <Route path="/dashboard" element={<HomePage />} />
            <Route path="/crop/:cropId" element={<CropDetailPage />} />
            <Route path="/crop/:cropId/chat" element={<ChatInterface />} />
            <Route path="/crop/:cropId/camera" element={<CameraPage />} />
            <Route path="/crop/:cropId/add-activity" element={<AddActivityPage />} />
            <Route path="*" element={<Navigate to="/" />} />
          </Routes>
        </BrowserRouter>
      </div>
    </AppContext.Provider>
  );
}

export default App;<|MERGE_RESOLUTION|>--- conflicted
+++ resolved
@@ -51,9 +51,6 @@
 // Context for app state
 const AppContext = createContext();
 
-<<<<<<< HEAD
-// Weather will be fetched from backend
-=======
 // Direct OpenAI API call for chat responses
 const getAIResponse = async (message, cropName, imageBase64 = null) => {
   try {
@@ -224,7 +221,6 @@
     };
   }
 };
->>>>>>> 0a03e9f6
 
 // Landing Page Component
 function LandingPage() {
@@ -392,7 +388,8 @@
       current_stage: getRandomStage(),
       health_status: getRandomHealth(),
       last_activity: new Date(Date.now() - Math.random() * 7 * 24 * 60 * 60 * 1000).toISOString(),
-      planting_date: new Date(Date.now() - Math.random() * 180 * 24 * 60 * 60 * 1000).toISOString()
+      planting_date: new Date(Date.now() - Math.random() * 180 * 24 * 60 * 60 * 1000).toISOString(),
+      activities: [] // Initialize empty activities array
     }));
 
     setUser(userData);
@@ -631,43 +628,6 @@
   const navigate = useNavigate();
   const { user, crops } = useContext(AppContext);
   const [weather, setWeather] = useState(null);
-<<<<<<< HEAD
-  const [loadingWeather, setLoadingWeather] = useState(false);
-
-  useEffect(() => {
-    const fetchWeather = async (lat, lon) => {
-      try {
-        setLoadingWeather(true);
-        const { data } = await axios.get(`${API}/weather/${lat}/${lon}`);
-        setWeather(data);
-      } catch (err) {
-        // silent fail; UI will show fallbacks
-      } finally {
-        setLoadingWeather(false);
-      }
-    };
-
-    // Prefer saved user coordinates
-    const coords = user?.location?.coordinates;
-    if (Array.isArray(coords) && coords.length === 2) {
-      const lon = coords[0];
-      const lat = coords[1];
-      fetchWeather(lat, lon);
-      return;
-    }
-
-    // Fallback to browser geolocation
-    if (navigator.geolocation) {
-      navigator.geolocation.getCurrentPosition(
-        (position) => {
-          fetchWeather(position.coords.latitude, position.coords.longitude);
-        },
-        () => {}
-      );
-    }
-  }, [user]);
-=======
->>>>>>> 0a03e9f6
 
   const getHealthColor = (status) => {
     switch (status) {
@@ -719,14 +679,6 @@
               </div>
             </div>
             <div className="text-right">
-<<<<<<< HEAD
-              <div className="text-2xl font-bold text-green-600">
-                {weather ? Math.round(weather.temperature) : "--"}°C
-              </div>
-              <div className="text-xs text-gray-500 capitalize">
-                {weather ? String(weather.weather || "").toLowerCase() : "fetching weather..."}
-              </div>
-=======
               {weather?.error ? (
                 <div className="text-sm text-red-600">
                   Error: {weather.message}
@@ -743,7 +695,6 @@
               ) : (
                 <div className="text-sm text-gray-500">Loading weather...</div>
               )}
->>>>>>> 0a03e9f6
             </div>
           </div>
         </div>
@@ -753,15 +704,6 @@
       <div className="container mx-auto px-4 py-4 max-w-md">
         <Card className={`${weather?.error ? 'bg-red-500' : 'bg-gradient-to-r from-blue-500 to-blue-600'} text-white border-0 shadow-lg`}>
           <CardContent className="p-4">
-<<<<<<< HEAD
-            <div className="flex items-center justify-between">
-              <div className="flex items-center space-x-3">
-                <Sun className="w-8 h-8" />
-                <div>
-                  <div className="text-sm opacity-90">Today's Weather</div>
-                  <div className="font-semibold">
-                    {weather ? Math.round(weather.temperature) : "--"}°C • {weather?.humidity ?? "--"}% humidity
-=======
             {weather?.error ? (
               <div className="text-center">
                 <AlertCircle className="w-8 h-8 mx-auto mb-2" />
@@ -777,7 +719,6 @@
                     <div className="font-semibold">
                       {weather.main?.temp}°C • {weather.main?.humidity}% humidity
                     </div>
->>>>>>> 0a03e9f6
                   </div>
                 </div>
                 <Droplets className="w-6 h-6 opacity-75" />
@@ -878,11 +819,202 @@
 function CropDetailPage() {
   const navigate = useNavigate();
   const { cropId } = useParams();
-<<<<<<< HEAD
   const location = useLocation();
   const { crops, setCrops } = useContext(AppContext);
 
   const crop = crops.find(c => c.id === cropId);
+
+  const [type, setType] = useState("watering");
+  const [description, setDescription] = useState("");
+  const [quantity, setQuantity] = useState("");
+  const [notes, setNotes] = useState("");
+  const [selectedImage, setSelectedImage] = useState(null);
+  const [previewUrl, setPreviewUrl] = useState(null);
+  const [imageUrl, setImageUrl] = useState(null);
+  const [isSubmitting, setIsSubmitting] = useState(false);
+
+  const handleImageSelect = (event) => {
+    const file = event.target.files[0];
+    if (file && file.type.startsWith('image/')) {
+      setSelectedImage(file);
+      setPreviewUrl(URL.createObjectURL(file));
+    }
+  };
+
+  const uploadImageIfNeeded = async () => {
+    if (!selectedImage) return null;
+    const formData = new FormData();
+    formData.append('file', selectedImage);
+    const resp = await fetch(`${API}/upload-image`, { method: 'POST', body: formData });
+    if (!resp.ok) throw new Error('Image upload failed');
+    const data = await resp.json();
+    return data.image_url; // backend returns relative path like /uploads/...
+  };
+
+  const handleSubmit = async (e) => {
+    e.preventDefault();
+    if (!description.trim()) {
+      toast.error('Please enter a description');
+      return;
+    }
+    setIsSubmitting(true);
+    try {
+      let uploadedUrl = imageUrl;
+      if (!uploadedUrl && selectedImage) {
+        uploadedUrl = await uploadImageIfNeeded();
+        setImageUrl(uploadedUrl);
+      }
+
+      const newActivity = {
+        id: Math.random().toString(36).slice(2),
+        type,
+        description: description.trim(),
+        date: new Date().toISOString(),
+        quantity: quantity || undefined,
+        notes: notes || undefined,
+        image_url: uploadedUrl || undefined
+      };
+
+      // Navigate back to crop detail with the new activity in state
+      navigate(`/crop/${cropId}`, { state: { newActivity } });
+      toast.success('Activity logged');
+    } catch (err) {
+      toast.error('Failed to save activity');
+    } finally {
+      setIsSubmitting(false);
+    }
+  };
+
+  return (
+    <div className="min-h-screen bg-gray-50">
+      <div className="bg-white shadow-sm border-b">
+        <div className="container mx-auto px-4 py-4 max-w-md">
+          <div className="flex items-center space-x-4">
+            <Button variant="ghost" size="sm" onClick={() => navigate(`/crop/${cropId}`)}>
+              <ArrowLeft className="w-5 h-5" />
+            </Button>
+            <h1 className="text-xl font-bold text-green-800">Log Activity</h1>
+          </div>
+        </div>
+      </div>
+
+      <div className="container mx-auto px-4 py-4 max-w-md space-y-4">
+        {crop && (
+          <Card className="border-green-200">
+            <CardContent className="p-4">
+              <div className="flex items-center space-x-3">
+                <img src={crop.image_url} alt={crop.name} className="w-12 h-12 object-cover rounded" />
+                <div>
+                  <div className="font-semibold text-green-800">{crop.name}</div>
+                  <div className="text-xs text-gray-500">Add a new activity</div>
+                </div>
+              </div>
+            </CardContent>
+          </Card>
+        )}
+
+        <Card className="border-green-200">
+          <CardContent className="p-4">
+            <form onSubmit={handleSubmit} className="space-y-4">
+              <div>
+                <Label>Type</Label>
+                <Select value={type} onValueChange={setType}>
+                  <SelectTrigger className="mt-1">
+                    <SelectValue placeholder="Select activity type" />
+                  </SelectTrigger>
+                  <SelectContent>
+                    <SelectItem value="watering">Watering</SelectItem>
+                    <SelectItem value="fertilizer">Fertilizer</SelectItem>
+                    <SelectItem value="pesticide">Pesticide</SelectItem>
+                    <SelectItem value="harvesting">Harvesting</SelectItem>
+                    <SelectItem value="planting">Planting</SelectItem>
+                    <SelectItem value="observation">Observation</SelectItem>
+                  </SelectContent>
+                </Select>
+              </div>
+
+              <div>
+                <Label>Description</Label>
+                <Input value={description} onChange={(e) => setDescription(e.target.value)} placeholder="What did you do?" className="mt-1" />
+              </div>
+
+              <div className="grid grid-cols-2 gap-3">
+                <div>
+                  <Label>Quantity (optional)</Label>
+                  <Input value={quantity} onChange={(e) => setQuantity(e.target.value)} placeholder="e.g., 500L, 2kg" className="mt-1" />
+                </div>
+                <div>
+                  <Label>Notes (optional)</Label>
+                  <Input value={notes} onChange={(e) => setNotes(e.target.value)} placeholder="extra details" className="mt-1" />
+                </div>
+              </div>
+
+              <div>
+                <Label>Photo (optional)</Label>
+                {!selectedImage ? (
+                  <div className="mt-2">
+                    <input id="activity-image" type="file" accept="image/*" onChange={handleImageSelect} className="hidden" />
+                    <Button asChild variant="outline">
+                      <label htmlFor="activity-image" className="cursor-pointer">Choose Image</label>
+                    </Button>
+                  </div>
+                ) : (
+                  <div className="mt-2 space-y-2">
+                    <img src={previewUrl} alt="Preview" className="w-full h-40 object-cover rounded" />
+                    <div className="flex space-x-2">
+                      <Button type="button" variant="outline" onClick={() => { setSelectedImage(null); setPreviewUrl(null); setImageUrl(null); }}>Remove</Button>
+                      <Button type="button" variant="secondary" onClick={async () => { try { const url = await uploadImageIfNeeded(); setImageUrl(url); toast.success('Image uploaded'); } catch { toast.error('Upload failed'); } }}>Upload Image</Button>
+                    </div>
+                    {imageUrl && <div className="text-xs text-gray-500">Uploaded</div>}
+                  </div>
+                )}
+              </div>
+
+              <Button type="submit" className="w-full bg-green-600 hover:bg-green-700" disabled={isSubmitting}>
+                {isSubmitting ? 'Saving...' : 'Save Activity'}
+              </Button>
+            </form>
+          </CardContent>
+        </Card>
+      </div>
+    </div>
+  );
+}
+
+// Main App Component with Router
+function App() {
+  const [user, setUser] = useState(null);
+  const [crops, setCrops] = useState([]);
+
+  const contextValue = {
+    user,
+    setUser,
+    crops,
+    setCrops
+  };
+
+  return (
+    <AppContext.Provider value={contextValue}>
+      <div className="App font-inter">
+        <Toaster position="top-center" richColors />
+        <BrowserRouter>
+          <Routes>
+            <Route path="/" element={<LandingPage />} />
+            <Route path="/onboarding" element={<OnboardingFlow />} />
+            <Route path="/dashboard" element={<HomePage />} />
+            <Route path="/crop/:cropId" element={<CropDetailPage />} />
+            <Route path="/crop/:cropId/chat" element={<ChatInterface />} />
+            <Route path="/crop/:cropId/camera" element={<CameraPage />} />
+            <Route path="/crop/:cropId/add-activity" element={<AddActivityPage />} />
+            <Route path="*" element={<Navigate to="/" />} />
+          </Routes>
+        </BrowserRouter>
+      </div>
+    </AppContext.Provider>
+  );
+}
+
+export default App;c => c.id === cropId);
 
   // Local activities state synced from crop
   const [activities, setActivities] = useState(crop?.activities || []);
@@ -890,25 +1022,6 @@
   useEffect(() => {
     if (crop) {
       setActivities(crop.activities || []);
-=======
-  const { crops, user } = useContext(AppContext);
-  const [activities, setActivities] = useState([
-    {
-      id: "1",
-      type: "watering",
-      description: "Watered the field",
-      date: "2025-01-15T10:30:00Z",
-      quantity: "500L",
-      notes: "Morning irrigation"
-    },
-    {
-      id: "2", 
-      type: "fertilizer",
-      description: "Applied organic fertilizer",
-      date: "2025-01-10T08:00:00Z",
-      quantity: "2kg",
-      notes: "Used cow dung compost"
->>>>>>> 0a03e9f6
     }
   }, [crop]);
 
@@ -927,7 +1040,7 @@
       // Update local activities
       setActivities(prev => [newActivity, ...prev]);
 
-      // Clear navigation state so it doesn’t repeat
+      // Clear navigation state so it doesn't repeat
       navigate(location.pathname, { replace: true });
     }
   }, [location.state, cropId, crops, setCrops, navigate, location.pathname]);
@@ -947,16 +1060,6 @@
   const getAdvice = async () => {
     setLoadingAdvice(true);
     try {
-<<<<<<< HEAD
-      const response = await fetch(`${API}/ai/advice/${crop.id}`, {
-        method: "POST",
-      });
-      if (!response.ok) throw new Error("Failed to get AI advice");
-      const data = await response.json();
-      setAiAdvice(data.advice || data.result || "No advice received");
-    } catch (error) {
-      toast.error("Failed to get AI advice");
-=======
       // Use crop name instead of crop ID
       const response = await fetch(`${API}/ai/advice/${encodeURIComponent(crop.name)}`, {
         method: 'POST',
@@ -973,7 +1076,6 @@
       }
     } catch (error) {
       setAiAdvice(`Error getting AI advice: ${error.message}`);
->>>>>>> 0a03e9f6
     } finally {
       setLoadingAdvice(false);
     }
